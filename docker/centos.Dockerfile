FROM nvidia/cuda:CUDA_VERSION-base-centosCENTOS_VERSION

COPY cuda.conf /etc/ld.so.conf.d
RUN ldconfig
ENV LIBRARY_PATH /usr/local/cuda/lib64:/usr/local/cuda/lib64/stubs

RUN yum install -y gcc && yum clean all

RUN curl https://sh.rustup.rs -sSf | sh -s -- -y --default-toolchain 1.42.0
ENV PATH /root/.cargo/bin:$PATH

RUN cargo install ptx-linker
<<<<<<< HEAD
RUN rustup toolchain add nightly-2020-05-01
RUN rustup target add nvptx64-nvidia-cuda --toolchain nightly-2020-05-01
=======
RUN rustup toolchain add nightly-NIGHTLY_VERSION
RUN rustup target add nvptx64-nvidia-cuda --toolchain nightly-NIGHTLY_VERSION
>>>>>>> 1b6b9c14

RUN rustup component add rustfmt clippy<|MERGE_RESOLUTION|>--- conflicted
+++ resolved
@@ -10,12 +10,7 @@
 ENV PATH /root/.cargo/bin:$PATH
 
 RUN cargo install ptx-linker
-<<<<<<< HEAD
-RUN rustup toolchain add nightly-2020-05-01
-RUN rustup target add nvptx64-nvidia-cuda --toolchain nightly-2020-05-01
-=======
 RUN rustup toolchain add nightly-NIGHTLY_VERSION
 RUN rustup target add nvptx64-nvidia-cuda --toolchain nightly-NIGHTLY_VERSION
->>>>>>> 1b6b9c14
 
 RUN rustup component add rustfmt clippy