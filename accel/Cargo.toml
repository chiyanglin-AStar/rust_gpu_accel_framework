--- conflicted
+++ resolved
@@ -17,29 +17,18 @@
 bitflags = "1.2.1"
 cuda-driver-sys = "0.3.0"
 derive-new = "0.5.8"
-<<<<<<< HEAD
 futures = "0.3.5"
 log = "0.4.8"
 num-derive = "0.3.0"
 num-traits = "0.2.11"
-paste = "0.1.13"
+paste = "0.1.15"
 thiserror = "1.0.19"
 tokio = { version = "0.2.21", features = ["blocking"] }
 
 [dev-dependencies]
-trybuild = "1.0.19"
 criterion = "0.3.2"
 tokio = { version = "0.2.21", features = ["full"] }
-=======
-log = "0.4.8"
-num-derive = "0.2"
-num-traits = "0.2.11"
-paste = "0.1.13"
-thiserror = "1.0.19"
-
-[dev-dependencies]
-criterion = "0.3.2"
->>>>>>> 41613f9b
+trybuild = "1.0.27"
 
 [[bench]]
 name = "memcpy"
