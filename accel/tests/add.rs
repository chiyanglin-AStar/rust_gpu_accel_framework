--- conflicted
+++ resolved
@@ -15,15 +15,9 @@
     let ctx = device.create_context();
 
     let n = 32;
-<<<<<<< HEAD
-    let mut a = DeviceMemory::<f64>::zeros(&ctx, n);
-    let mut b = DeviceMemory::<f64>::zeros(&ctx, n);
-    let mut c = DeviceMemory::<f64>::zeros(&ctx, n);
-=======
-    let mut a = DeviceMemory::<f64>::new(ctx.clone(), n);
-    let mut b = DeviceMemory::<f64>::new(ctx.clone(), n);
-    let mut c = DeviceMemory::<f64>::new(ctx.clone(), n);
->>>>>>> 57f12170
+    let mut a = DeviceMemory::<f64>::zeros(ctx.clone(), n);
+    let mut b = DeviceMemory::<f64>::zeros(ctx.clone(), n);
+    let mut c = DeviceMemory::<f64>::zeros(ctx.clone(), n);
 
     for i in 0..n {
         a[i] = i as f64;
