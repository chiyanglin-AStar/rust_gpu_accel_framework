--- conflicted
+++ resolved
@@ -117,8 +117,7 @@
     }
 }
 
-<<<<<<< HEAD
-impl<'ctx, T, Target: ?Sized> Memcpy<Target> for PageLockedMemory<'ctx, T>
+impl<T, Target: ?Sized> Memcpy<Target> for PageLockedMemory<'_, T>
 where
     T: Scalar,
     Target: Memory<Elem = T> + Memcpy<Self>,
@@ -128,18 +127,13 @@
     }
 }
 
-impl<'ctx, T: Scalar> Memset for PageLockedMemory<'ctx, T> {
+impl<T: Scalar> Memset for PageLockedMemory<'_, T> {
     fn set(&mut self, value: Self::Elem) {
         self.iter_mut().for_each(|v| *v = value);
-=======
+    }
+}
+
 impl<T: Scalar> Continuous for PageLockedMemory<'_, T> {
-    fn length(&self) -> usize {
-        self.size
->>>>>>> e00784de
-    }
-}
-
-impl<'ctx, T: Scalar> Continuous for PageLockedMemory<'ctx, T> {
     fn as_slice(&self) -> &[T] {
         self
     }
