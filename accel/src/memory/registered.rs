use super::*;
use crate::{error::Result, *};
use cuda::*;
use std::{
    ffi::c_void,
    ops::{Deref, DerefMut},
};

#[derive(Contexted)]
pub struct RegisteredMemory<'a, T> {
    ctx: Context,
    mem: &'a mut [T],
}

impl<T> Deref for RegisteredMemory<'_, T> {
    type Target = [T];
    fn deref(&self) -> &[T] {
        self.mem
    }
}

impl<T> DerefMut for RegisteredMemory<'_, T> {
    fn deref_mut(&mut self) -> &mut [T] {
        self.mem
    }
}

impl<T> Drop for RegisteredMemory<'_, T> {
    fn drop(&mut self) {
        if let Err(e) = unsafe {
            contexted_call!(
                &self.ctx,
                cuMemHostUnregister,
                self.mem.as_mut_ptr() as *mut c_void
            )
        } {
            log::error!("Failed to unregister memory: {:?}", e);
        }
    }
}

impl<'a, T: Scalar> RegisteredMemory<'a, T> {
    pub fn new(ctx: &Context, mem: &'a mut [T]) -> Self {
        unsafe {
            contexted_call!(
                ctx,
                cuMemHostRegister_v2,
                mem.as_mut_ptr() as *mut c_void,
                mem.len() * T::size_of(),
                0
            )
        }
        .expect("Failed to register host memory into CUDA memory system");
        Self {
            ctx: ctx.clone(),
            mem,
        }
    }
}

impl<T: Scalar> Memory for RegisteredMemory<'_, T> {
    type Elem = T;

    fn head_addr(&self) -> *const T {
        self.mem.as_ptr()
    }

    fn head_addr_mut(&mut self) -> *mut T {
        self.mem.as_mut_ptr()
    }

    fn num_elem(&self) -> usize {
        self.mem.len()
    }

    fn memory_type(&self) -> MemoryType {
        MemoryType::Host
    }
}

impl<T: Scalar> Memcpy<Self> for RegisteredMemory<'_, T> {
    fn copy_from(&mut self, src: &Self) {
        assert_ne!(self.head_addr(), src.head_addr());
        assert_eq!(self.num_elem(), src.num_elem());
        self.copy_from_slice(src)
    }
}

impl<T: Scalar> Memcpy<PageLockedMemory<T>> for RegisteredMemory<'_, T> {
    fn copy_from(&mut self, src: &PageLockedMemory<T>) {
        assert_ne!(self.head_addr(), src.head_addr());
        assert_eq!(self.num_elem(), src.num_elem());
        self.copy_from_slice(src)
    }
}

impl<T: Scalar> Memcpy<DeviceMemory<T>> for RegisteredMemory<'_, T> {
    fn copy_from(&mut self, src: &DeviceMemory<T>) {
        assert_ne!(self.head_addr(), src.head_addr());
        assert_eq!(self.num_elem(), src.num_elem());
        unsafe {
            contexted_call!(
<<<<<<< HEAD
                &self.get_context(),
                cuMemcpy,
                self.as_mut_ptr() as CUdeviceptr,
=======
                self,
                cuMemcpyDtoH_v2,
                self.as_mut_ptr() as *mut _,
>>>>>>> 38264d8b
                src.as_ptr() as CUdeviceptr,
                self.num_elem() * T::size_of()
            )
        }
        .expect("memcpy from Device to registered host memory failed")
    }
}

impl<T: Scalar> Memset for RegisteredMemory<'_, T> {
    fn set(&mut self, value: Self::Elem) {
        self.iter_mut().for_each(|v| *v = value);
    }
}

impl<T: Scalar> Continuous for RegisteredMemory<'_, T> {
    fn as_slice(&self) -> &[T] {
        self
    }
    fn as_mut_slice(&mut self) -> &mut [T] {
        self
    }
}<|MERGE_RESOLUTION|>--- conflicted
+++ resolved
@@ -100,15 +100,9 @@
         assert_eq!(self.num_elem(), src.num_elem());
         unsafe {
             contexted_call!(
-<<<<<<< HEAD
-                &self.get_context(),
+                self,
                 cuMemcpy,
                 self.as_mut_ptr() as CUdeviceptr,
-=======
-                self,
-                cuMemcpyDtoH_v2,
-                self.as_mut_ptr() as *mut _,
->>>>>>> 38264d8b
                 src.as_ptr() as CUdeviceptr,
                 self.num_elem() * T::size_of()
             )
