--- conflicted
+++ resolved
@@ -15,11 +15,7 @@
 pub struct DeviceMemory<T> {
     ptr: CUdeviceptr,
     size: usize,
-<<<<<<< HEAD
-    ctx: Arc<Context>,
-=======
     context: Context,
->>>>>>> 38264d8b
     phantom: PhantomData<T>,
 }
 
@@ -69,13 +65,8 @@
         assert_eq!(self.num_elem(), src.num_elem());
         unsafe {
             contexted_call!(
-<<<<<<< HEAD
-                &self.get_context(),
+                self,
                 cuMemcpy,
-=======
-                self,
-                cuMemcpyDtoD_v2,
->>>>>>> 38264d8b
                 self.as_mut_ptr() as CUdeviceptr,
                 src.as_ptr() as CUdeviceptr,
                 self.num_elem() * T::size_of()
@@ -91,13 +82,8 @@
         assert_eq!(self.num_elem(), src.num_elem());
         unsafe {
             contexted_call!(
-<<<<<<< HEAD
-                &self.get_context(),
+                self,
                 cuMemcpy,
-=======
-                self,
-                cuMemcpyHtoD_v2,
->>>>>>> 38264d8b
                 self.as_mut_ptr() as CUdeviceptr,
                 src.as_ptr() as CUdeviceptr,
                 self.num_elem() * T::size_of()
@@ -113,13 +99,8 @@
         assert_eq!(self.num_elem(), src.num_elem());
         unsafe {
             contexted_call!(
-<<<<<<< HEAD
-                &self.get_context(),
+                self,
                 cuMemcpy,
-=======
-                self,
-                cuMemcpyHtoD_v2,
->>>>>>> 38264d8b
                 self.as_mut_ptr() as CUdeviceptr,
                 src.as_ptr() as CUdeviceptr,
                 self.num_elem() * T::size_of()
@@ -178,20 +159,6 @@
     }
 }
 
-<<<<<<< HEAD
-impl<T> Contexted for DeviceMemory<T> {
-    fn get_context(&self) -> Arc<Context> {
-        self.ctx.clone()
-    }
-}
-
-impl<T: Scalar> Allocatable for DeviceMemory<T> {
-    type Shape = usize;
-    unsafe fn uninitialized(ctx: Arc<Context>, size: usize) -> Self {
-        assert!(size > 0, "Zero-sized malloc is forbidden");
-        let ptr = contexted_new!(
-            &ctx,
-=======
 impl<T: Scalar> Managed for DeviceMemory<T> {}
 
 impl<T: Scalar> Allocatable for DeviceMemory<T> {
@@ -200,7 +167,6 @@
         assert!(size > 0, "Zero-sized malloc is forbidden");
         let ptr = contexted_new!(
             context,
->>>>>>> 38264d8b
             cuMemAllocManaged,
             size * std::mem::size_of::<T>(),
             AttachFlag::CU_MEM_ATTACH_GLOBAL as u32
@@ -209,11 +175,7 @@
         DeviceMemory {
             ptr,
             size,
-<<<<<<< HEAD
-            ctx,
-=======
             context: context.clone(),
->>>>>>> 38264d8b
             phantom: PhantomData,
         }
     }
