--- conflicted
+++ resolved
@@ -66,13 +66,8 @@
             // H -> D
             MemoryType::Device => unsafe {
                 contexted_call!(
-<<<<<<< HEAD
-                    &src.get_context(),
-                    cuMemcpy,
-=======
-                    src,
-                    cuMemcpyHtoD_v2,
->>>>>>> 38264d8b
+                    src,
+                    cuMemcpy,
                     self.head_addr_mut() as CUdeviceptr,
                     src.as_ptr() as CUdeviceptr,
                     self.num_elem() * T::size_of()
@@ -97,15 +92,9 @@
             // D -> H
             MemoryType::Device => unsafe {
                 contexted_call!(
-<<<<<<< HEAD
-                    &self.get_context(),
-                    cuMemcpy,
-                    self.head_addr_mut() as CUdeviceptr,
-=======
-                    self,
-                    cuMemcpyDtoH_v2,
-                    self.head_addr_mut() as *mut c_void,
->>>>>>> 38264d8b
+                    self,
+                    cuMemcpy,
+                    self.head_addr_mut() as CUdeviceptr,
                     src.as_ptr() as CUdeviceptr,
                     self.num_elem() * T::size_of()
                 )
@@ -127,13 +116,8 @@
             // H -> D
             MemoryType::Device => unsafe {
                 contexted_call!(
-<<<<<<< HEAD
-                    &src.get_context(),
-                    cuMemcpy,
-=======
-                    src,
-                    cuMemcpyHtoD_v2,
->>>>>>> 38264d8b
+                    src,
+                    cuMemcpy,
                     self.head_addr_mut() as CUdeviceptr,
                     src.as_ptr() as CUdeviceptr,
                     self.num_elem() * T::size_of()
@@ -158,15 +142,9 @@
             // D -> H
             MemoryType::Device => unsafe {
                 contexted_call!(
-<<<<<<< HEAD
-                    &self.get_context(),
-                    cuMemcpy,
-                    self.head_addr_mut() as CUdeviceptr,
-=======
-                    self,
-                    cuMemcpyDtoH_v2,
-                    self.head_addr_mut() as *mut c_void,
->>>>>>> 38264d8b
+                    self,
+                    cuMemcpy,
+                    self.head_addr_mut() as CUdeviceptr,
                     src.as_ptr() as CUdeviceptr,
                     self.num_elem() * T::size_of()
                 )
@@ -186,15 +164,9 @@
             // D -> H
             MemoryType::Host | MemoryType::PageLocked => unsafe {
                 contexted_call!(
-<<<<<<< HEAD
-                    &src.get_context(),
-                    cuMemcpy,
-                    self.head_addr_mut() as CUdeviceptr,
-=======
-                    src,
-                    cuMemcpyDtoH_v2,
-                    self.head_addr_mut() as *mut c_void,
->>>>>>> 38264d8b
+                    src,
+                    cuMemcpy,
+                    self.head_addr_mut() as CUdeviceptr,
                     src.as_ptr() as CUdeviceptr,
                     self.num_elem() * T::size_of()
                 )
@@ -203,13 +175,8 @@
             // D -> D
             MemoryType::Device => unsafe {
                 contexted_call!(
-<<<<<<< HEAD
-                    &src.get_context(),
-                    cuMemcpy,
-=======
-                    src,
-                    cuMemcpyDtoD_v2,
->>>>>>> 38264d8b
+                    src,
+                    cuMemcpy,
                     self.head_addr_mut() as CUdeviceptr,
                     src.as_ptr() as CUdeviceptr,
                     self.num_elem() * T::size_of()
@@ -232,13 +199,8 @@
             // H -> D
             MemoryType::Host | MemoryType::PageLocked => unsafe {
                 contexted_call!(
-<<<<<<< HEAD
-                    &self.get_context(),
-                    cuMemcpy,
-=======
-                    self,
-                    cuMemcpyHtoD_v2,
->>>>>>> 38264d8b
+                    self,
+                    cuMemcpy,
                     self.head_addr_mut() as CUdeviceptr,
                     src.as_ptr() as CUdeviceptr,
                     self.num_elem() * T::size_of()
@@ -248,13 +210,8 @@
             // D -> D
             MemoryType::Device => unsafe {
                 contexted_call!(
-<<<<<<< HEAD
-                    &self.get_context(),
-                    cuMemcpy,
-=======
-                    self,
-                    cuMemcpyDtoD_v2,
->>>>>>> 38264d8b
+                    self,
+                    cuMemcpy,
                     self.head_addr_mut() as CUdeviceptr,
                     src.as_ptr() as CUdeviceptr,
                     self.num_elem() * T::size_of()
