--- conflicted
+++ resolved
@@ -2,352 +2,7 @@
 
 use crate::{contexted_call, contexted_new, device::*, error::*, *};
 use cuda::*;
-<<<<<<< HEAD
-use num_traits::ToPrimitive;
-use std::{ffi::*, future::Future, path::*, pin::Pin, ptr::null_mut};
-
-/// Size of Block (thread block) in [CUDA thread hierarchy]( http://docs.nvidia.com/cuda/cuda-c-programming-guide/index.html#programming-model )
-///
-/// Every input integer and float convert into `u32` using [ToPrimitive].
-/// If the conversion is impossible, e.g. negative or too large integers, the conversion will panics.
-///
-/// [ToPrimitive]: https://docs.rs/num-traits/0.2.11/num_traits/cast/trait.ToPrimitive.html
-///
-/// Examples
-/// --------
-///
-/// - Explicit creation
-///
-/// ```
-/// # use accel::*;
-/// let block1d = Block::x(64);
-/// assert_eq!(block1d.x, 64);
-///
-/// let block2d = Block::xy(64, 128);
-/// assert_eq!(block2d.x, 64);
-/// assert_eq!(block2d.y, 128);
-///
-/// let block3d = Block::xyz(64, 128, 256);
-/// assert_eq!(block3d.x, 64);
-/// assert_eq!(block3d.y, 128);
-/// assert_eq!(block3d.z, 256);
-/// ```
-///
-/// - From single integer (unsigned and signed)
-///
-/// ```
-/// # use accel::*;
-/// let block1d: Block = 64_usize.into();
-/// assert_eq!(block1d.x, 64);
-///
-/// let block1d: Block = 64_i32.into();
-/// assert_eq!(block1d.x, 64);
-/// ```
-///
-/// - From tuple
-///
-/// ```
-/// # use accel::*;
-/// let block1d: Block = (64,).into();
-/// assert_eq!(block1d.x, 64);
-///
-/// let block2d: Block = (64, 128).into();
-/// assert_eq!(block2d.x, 64);
-/// assert_eq!(block2d.y, 128);
-///
-/// let block3d: Block = (64, 128, 256).into();
-/// assert_eq!(block3d.x, 64);
-/// assert_eq!(block3d.y, 128);
-/// assert_eq!(block3d.z, 256);
-/// ```
-#[derive(Debug, Clone, Copy, PartialEq, PartialOrd)]
-pub struct Block {
-    pub x: u32,
-    pub y: u32,
-    pub z: u32,
-}
-
-impl Block {
-    /// 1D Block
-    ///
-    /// Panic
-    /// -----
-    /// - If input values cannot convert to u32
-    pub fn x<I: ToPrimitive>(x: I) -> Self {
-        Block {
-            x: x.to_u32().expect("Cannot convert to u32"),
-            y: 1,
-            z: 1,
-        }
-    }
-
-    /// 2D Block
-    ///
-    /// Panic
-    /// -----
-    /// - If input values cannot convert to u32
-    pub fn xy<I1: ToPrimitive, I2: ToPrimitive>(x: I1, y: I2) -> Self {
-        Block {
-            x: x.to_u32().expect("Cannot convert to u32"),
-            y: y.to_u32().expect("Cannot convert to u32"),
-            z: 1,
-        }
-    }
-
-    /// 3D Block
-    ///
-    /// Panic
-    /// -----
-    /// - If input values cannot convert to u32
-    pub fn xyz<I1: ToPrimitive, I2: ToPrimitive, I3: ToPrimitive>(x: I1, y: I2, z: I3) -> Self {
-        Block {
-            x: x.to_u32().expect("Cannot convert to u32"),
-            y: y.to_u32().expect("Cannot convert to u32"),
-            z: z.to_u32().expect("Cannot convert to u32"),
-        }
-    }
-}
-
-impl<I: ToPrimitive> Into<Block> for (I,) {
-    fn into(self) -> Block {
-        Block::x(self.0)
-    }
-}
-
-impl<I1: ToPrimitive, I2: ToPrimitive> Into<Block> for (I1, I2) {
-    fn into(self) -> Block {
-        Block::xy(self.0, self.1)
-    }
-}
-
-impl<I1: ToPrimitive, I2: ToPrimitive, I3: ToPrimitive> Into<Block> for (I1, I2, I3) {
-    fn into(self) -> Block {
-        Block::xyz(self.0, self.1, self.2)
-    }
-}
-
-macro_rules! impl_into_block {
-    ($integer:ty) => {
-        impl Into<Block> for $integer {
-            fn into(self) -> Block {
-                Block::x(self)
-            }
-        }
-    };
-}
-
-impl_into_block!(u8);
-impl_into_block!(u16);
-impl_into_block!(u32);
-impl_into_block!(u64);
-impl_into_block!(u128);
-impl_into_block!(usize);
-impl_into_block!(i8);
-impl_into_block!(i16);
-impl_into_block!(i32);
-impl_into_block!(i64);
-impl_into_block!(i128);
-impl_into_block!(isize);
-
-/// Size of Grid (grid of blocks) in [CUDA thread hierarchy]( http://docs.nvidia.com/cuda/cuda-c-programming-guide/index.html#programming-model )
-///
-/// Every input integer and float convert into `u32` using [ToPrimitive].
-/// If the conversion is impossible, e.g. negative or too large integers, the conversion will panics.
-///
-/// [ToPrimitive]: https://docs.rs/num-traits/0.2.11/num_traits/cast/trait.ToPrimitive.html
-///
-/// Examples
-/// --------
-///
-/// - Explicit creation
-///
-/// ```
-/// # use accel::*;
-/// let grid1d = Grid::x(64);
-/// assert_eq!(grid1d.x, 64);
-///
-/// let grid2d = Grid::xy(64, 128);
-/// assert_eq!(grid2d.x, 64);
-/// assert_eq!(grid2d.y, 128);
-///
-/// let grid3d = Grid::xyz(64, 128, 256);
-/// assert_eq!(grid3d.x, 64);
-/// assert_eq!(grid3d.y, 128);
-/// assert_eq!(grid3d.z, 256);
-/// ```
-///
-/// - From single integer (unsigned and signed)
-///
-/// ```
-/// # use accel::*;
-/// let grid1d: Grid = 64_usize.into();
-/// assert_eq!(grid1d.x, 64);
-///
-/// let grid1d: Grid = 64_i32.into();
-/// assert_eq!(grid1d.x, 64);
-/// ```
-///
-/// - From tuple
-///
-/// ```
-/// # use accel::*;
-/// let grid1d: Grid = (64,).into();
-/// assert_eq!(grid1d.x, 64);
-///
-/// let grid2d: Grid = (64, 128).into();
-/// assert_eq!(grid2d.x, 64);
-/// assert_eq!(grid2d.y, 128);
-///
-/// let grid3d: Grid = (64, 128, 256).into();
-/// assert_eq!(grid3d.x, 64);
-/// assert_eq!(grid3d.y, 128);
-/// assert_eq!(grid3d.z, 256);
-/// ```
-#[derive(Debug, Clone, Copy, PartialEq, PartialOrd)]
-pub struct Grid {
-    pub x: u32,
-    pub y: u32,
-    pub z: u32,
-}
-
-impl Grid {
-    /// 1D Grid
-    ///
-    /// Panic
-    /// -----
-    /// - If input values cannot convert to u32
-    pub fn x<I: ToPrimitive>(x: I) -> Self {
-        Grid {
-            x: x.to_u32().expect("Cannot convert to u32"),
-            y: 1,
-            z: 1,
-        }
-    }
-
-    /// 2D Grid
-    ///
-    /// Panic
-    /// -----
-    /// - If input values cannot convert to u32
-    pub fn xy<I1: ToPrimitive, I2: ToPrimitive>(x: I1, y: I2) -> Self {
-        Grid {
-            x: x.to_u32().expect("Cannot convert to u32"),
-            y: y.to_u32().expect("Cannot convert to u32"),
-            z: 1,
-        }
-    }
-
-    /// 3D Grid
-    ///
-    /// Panic
-    /// -----
-    /// - If input values cannot convert to u32
-    pub fn xyz<I1: ToPrimitive, I2: ToPrimitive, I3: ToPrimitive>(x: I1, y: I2, z: I3) -> Self {
-        Grid {
-            x: x.to_u32().expect("Cannot convert to u32"),
-            y: y.to_u32().expect("Cannot convert to u32"),
-            z: z.to_u32().expect("Cannot convert to u32"),
-        }
-    }
-}
-
-impl<I: ToPrimitive> Into<Grid> for (I,) {
-    fn into(self) -> Grid {
-        Grid::x(self.0)
-    }
-}
-
-impl<I1: ToPrimitive, I2: ToPrimitive> Into<Grid> for (I1, I2) {
-    fn into(self) -> Grid {
-        Grid::xy(self.0, self.1)
-    }
-}
-
-impl<I1: ToPrimitive, I2: ToPrimitive, I3: ToPrimitive> Into<Grid> for (I1, I2, I3) {
-    fn into(self) -> Grid {
-        Grid::xyz(self.0, self.1, self.2)
-    }
-}
-
-macro_rules! impl_into_grid {
-    ($integer:ty) => {
-        impl Into<Grid> for $integer {
-            fn into(self) -> Grid {
-                Grid::x(self)
-            }
-        }
-    };
-}
-
-impl_into_grid!(u8);
-impl_into_grid!(u16);
-impl_into_grid!(u32);
-impl_into_grid!(u64);
-impl_into_grid!(u128);
-impl_into_grid!(usize);
-impl_into_grid!(i8);
-impl_into_grid!(i16);
-impl_into_grid!(i32);
-impl_into_grid!(i64);
-impl_into_grid!(i128);
-impl_into_grid!(isize);
-
-/// Represent the resource of CUDA middle-IR (PTX/cubin)
-#[derive(Debug)]
-pub enum Instruction {
-    PTX(CString),
-    PTXFile(PathBuf),
-    Cubin(Vec<u8>),
-    CubinFile(PathBuf),
-}
-
-impl Instruction {
-    /// Constructor for `Instruction::PTX`
-    pub fn ptx(s: &str) -> Instruction {
-        let ptx = CString::new(s).expect("Invalid PTX string");
-        Instruction::PTX(ptx)
-    }
-
-    /// Constructor for `Instruction::Cubin`
-    pub fn cubin(sl: &[u8]) -> Instruction {
-        Instruction::Cubin(sl.to_vec())
-    }
-
-    /// Constructor for `Instruction::PTXFile`
-    pub fn ptx_file(path: &Path) -> Result<Self> {
-        if !path.exists() {
-            return Err(AccelError::FileNotFound {
-                path: path.to_owned(),
-            });
-        }
-        Ok(Instruction::PTXFile(path.to_owned()))
-    }
-
-    /// Constructor for `Instruction::CubinFile`
-    pub fn cubin_file(path: &Path) -> Result<Self> {
-        if !path.exists() {
-            return Err(AccelError::FileNotFound {
-                path: path.to_owned(),
-            });
-        }
-        Ok(Instruction::CubinFile(path.to_owned()))
-    }
-}
-
-impl Instruction {
-    /// Get type of PTX/cubin
-    pub fn input_type(&self) -> CUjitInputType {
-        match *self {
-            Instruction::PTX(_) | Instruction::PTXFile(_) => CUjitInputType_enum::CU_JIT_INPUT_PTX,
-            Instruction::Cubin(_) | Instruction::CubinFile(_) => {
-                CUjitInputType_enum::CU_JIT_INPUT_CUBIN
-            }
-        }
-    }
-}
-=======
 use std::ffi::*;
->>>>>>> fe82c8eb
 
 /// CUDA Kernel function
 #[derive(Debug)]
@@ -370,191 +25,6 @@
     }
 }
 
-<<<<<<< HEAD
-/// Type which can be sent to the device as kernel argument
-///
-/// ```
-/// # use accel::*;
-/// # use std::ffi::*;
-/// let a: i32 = 10;
-/// let p = &a as *const i32;
-/// assert_eq!(
-///     DeviceSend::as_ptr(&p),
-///     &p as *const *const i32 as *mut c_void
-/// );
-/// assert!(std::ptr::eq(
-///     unsafe { *(DeviceSend::as_ptr(&p) as *mut *const i32) },
-///     p
-/// ));
-/// ```
-pub trait DeviceSend: Sized {
-    /// Get the address of this value
-    fn as_ptr(&self) -> *mut c_void {
-        self as *const Self as *mut c_void
-    }
-}
-
-// Use default impl
-impl<T> DeviceSend for *mut T {}
-impl<T> DeviceSend for *const T {}
-impl DeviceSend for bool {}
-impl DeviceSend for i8 {}
-impl DeviceSend for i16 {}
-impl DeviceSend for i32 {}
-impl DeviceSend for i64 {}
-impl DeviceSend for isize {}
-impl DeviceSend for u8 {}
-impl DeviceSend for u16 {}
-impl DeviceSend for u32 {}
-impl DeviceSend for u64 {}
-impl DeviceSend for usize {}
-impl DeviceSend for f32 {}
-impl DeviceSend for f64 {}
-
-pub trait ArgRef {
-    fn as_ptr(&self) -> *mut *mut c_void {
-        self as *const Self as *mut *mut c_void
-    }
-}
-
-// Generate `ArgRef*` structs like
-//
-// ```
-// #[repr(C)]
-// pub struct ArgRef2<'arg, D1: DeviceSend, D2: DeviceSend> {
-//     pub arg1: &'arg D1,
-//     pub arg2: &'arg D2,
-// }
-// ```
-//
-// and impls for `Send`, `Sync`, `From(&D1, &D2)`, and `ArgRef`
-accel_derive::define_argref!(12 /* 1..=4 */);
-
-/// Typed CUDA Kernel launcher
-///
-/// This will be automatically implemented in [accel_derive::kernel] for autogenerated wrapper
-/// module of [Module].
-///
-/// ```
-/// #[accel_derive::kernel]
-/// fn f(a: i32) {}
-/// ```
-///
-/// will create a submodule `f`:
-///
-/// ```
-/// mod f {
-///     pub const PTX_STR: &str = "PTX string generated by rustc/nvptx64-nvidia-cuda";
-///     pub struct Module(::accel::Module);
-///     /* impl Module { ... } */
-///     /* impl Launchable for Module { ... } */
-/// }
-/// ```
-///
-/// Implementation of `Launchable` for `f::Module` is also generated by [accel_derive::kernel]
-/// proc-macro.
-///
-/// [accel_derive::kernel]: https://docs.rs/accel-derive/0.3.0-alpha.1/accel_derive/attr.kernel.html
-/// [Module]: struct.Module.html
-pub trait Launchable<'arg> {
-    /// Arguments for the kernel to be launched.
-    /// This must be a tuple of [DeviceSend] types.
-    ///
-    /// [DeviceSend]: trait.DeviceSend.html
-    type Args: ArgRef;
-
-    fn get_kernel(&self) -> Result<Kernel>;
-
-    /// Launch CUDA Kernel synchronously
-    ///
-    /// ```
-    /// use accel::*;
-    ///
-    /// #[accel_derive::kernel]
-    /// fn f(a: i32) {}
-    ///
-    /// let device = Device::nth(0)?;
-    /// let ctx = device.create_context();
-    /// let module = f::Module::new(&ctx)?;
-    /// let a = 12;
-    /// module.launch((1,) /* grid */, (4,) /* block */, (&a,))?; // wait until kernel execution ends
-    /// # Ok::<(), ::accel::error::AccelError>(())
-    /// ```
-    fn launch(
-        &self,
-        grid: impl Into<Grid>,
-        block: impl Into<Block>,
-        args: impl Into<Self::Args>,
-    ) -> Result<()> {
-        let grid = grid.into();
-        let block = block.into();
-        let kernel = self.get_kernel()?;
-        let args: Self::Args = args.into();
-        unsafe {
-            contexted_call!(
-                &kernel,
-                cuLaunchKernel,
-                kernel.func,
-                grid.x,
-                grid.y,
-                grid.z,
-                block.x,
-                block.y,
-                block.z,
-                0,          /* FIXME: no shared memory */
-                null_mut(), /* use default stream */
-                args.as_ptr(),
-                null_mut() /* no extra */
-            )?;
-        }
-        kernel.sync()?;
-        Ok(())
-    }
-
-    /// Launch CUDA Kernel asynchronously
-    fn launch_async(
-        &self,
-        grid: impl Into<Grid>,
-        block: impl Into<Block>,
-        args: impl Into<Self::Args>,
-    ) -> Pin<Box<dyn Future<Output = Result<()>> + Send + 'arg>> {
-        let grid = grid.into();
-        let block = block.into();
-        let kernel = self.get_kernel().unwrap();
-        let stream = stream::Stream::new(kernel.module.context.get_ref());
-        let args: Self::Args = args.into();
-        unsafe {
-            contexted_call!(
-                &kernel,
-                cuLaunchKernel,
-                kernel.func,
-                grid.x,
-                grid.y,
-                grid.z,
-                block.x,
-                block.y,
-                block.z,
-                0, /* FIXME: no shared memory */
-                stream.stream,
-                args.as_ptr(),
-                null_mut() /* no extra */
-            )
-        }
-        .expect("Asynchronous kernel launch has been failed");
-
-        Box::pin(async {
-            tokio::task::spawn_blocking(move || -> Result<()> {
-                stream.sync()?;
-                Ok(())
-            })
-            .await??;
-            Ok(())
-        })
-    }
-}
-
-=======
->>>>>>> fe82c8eb
 /// OOP-like wrapper of `cuModule*` APIs
 #[derive(Debug, Contexted)]
 pub struct Module {
